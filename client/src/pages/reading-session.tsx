import { useEffect } from 'react';
import { useLocation } from 'wouter';
import { useToast } from '@/hooks/use-toast';
import { Card, CardContent, CardHeader, CardTitle } from '@/components/ui/card';
import { Button } from '@/components/ui/button';
import { InfoIcon } from 'lucide-react';

/**
 * Placeholder page for the removed reading system
 */
export default function ReadingSessionPage() {
  const [_, setLocation] = useLocation();
  const { toast } = useToast();
  
<<<<<<< HEAD
  useEffect(() => {
    toast({
      title: "Reading System Removed",
      description: "The reading system has been removed from the platform.",
      variant: "destructive",
    });
  }, []);
=======
  // Use the WebSocket context instead of creating a direct connection
  const { status, sendMessage, lastMessage, reconnect } = useWebSocketContext();

  // Get reading session data
  const { data: reading, isLoading } = useQuery<Reading>({
    queryKey: [`/api/readings/${params?.id}`],
    enabled: !!params?.id && !!user,
    refetchInterval: 5000, // Refresh every 5 seconds to update status
  });
  
  // Get user balance
  const { data: userBalance } = useQuery({
    queryKey: ['/api/user/balance'],
    enabled: !!user,
  });
  
  // Start reading session mutation
  const startReadingMutation = useMutation({
    mutationFn: async () => {
      return await apiRequest('POST', `/api/readings/${params?.id}/start`);
    },
    onSuccess: () => {
      queryClient.invalidateQueries({ queryKey: [`/api/readings/${params?.id}`] });
      toast({
        title: 'Reading Started',
        description: 'Your reading session has successfully started.',
      });
    },
    onError: (error: any) => {
      toast({
        title: 'Error Starting Reading',
        description: error.message || 'Failed to start the reading session. Please try again.',
        variant: 'destructive',
      });
    }
  });

  // End the reading session mutation
  const endReadingMutation = useMutation({
    mutationFn: async () => {
      // Calculate the total cost based on elapsed time
      const finalCost = Math.ceil((reading!.pricePerMinute * elapsedTime) / 60);
      
      await apiRequest('POST', `/api/readings/${params?.id}/end`, {
        duration: Math.ceil(elapsedTime / 60), // Convert to minutes and round up
        totalPrice: finalCost  
      });
    },
    onSuccess: () => {
      queryClient.invalidateQueries({ queryKey: [`/api/readings/${params?.id}`] });
      queryClient.invalidateQueries({ queryKey: ['/api/user/balance'] });
      toast({
        title: 'Reading Ended',
        description: 'Your reading session has been completed and payment processed from your account balance.',
      });
      setLocation('/readings');
    },
    onError: (error: any) => {
      toast({
        title: 'Error',
        description: `Failed to end reading: ${error.message}`,
        variant: 'destructive',
      });
    }
  });
  
  // Send chat message mutation
  const sendMessageMutation = useMutation({
    mutationFn: async (message: string) => {
      await apiRequest('POST', `/api/readings/${params?.id}/message`, {
        message
      });
    },
    onSuccess: () => {
      // We'll handle message display via WebSocket, so no need to update state here
      setMessageInput('');
    },
    onError: (error: any) => {
      toast({
        title: 'Error',
        description: `Failed to send message: ${error.message}`,
        variant: 'destructive',
      });
    }
  });
  
  // Start the timer for chat and voice sessions
  useEffect(() => {
    if (!reading || !user || reading.type === 'video') return;
    
    // Only start the timer if the session is in progress and hasn't already started
    if (reading.status === 'in_progress' && !sessionStarted) {
      // Start the timer for chat and voice sessions
      setSessionStarted(true);
      
      timerRef.current = setInterval(() => {
        setElapsedTime(prev => {
          const newSeconds = prev + 1;
          return newSeconds;
        });
      }, 1000);
    }
    
    return () => {
      if (timerRef.current) {
        clearInterval(timerRef.current);
      }
    };
  }, [reading, user, sessionStarted]);
  
  // Listen for WebSocket messages for the chat
  useEffect(() => {
    if (!reading || !user) return;
    
    // Add a message based on connection status
    if (status === 'open') {
      setChatMessages(prev => {
        // Only add the system message if it doesn't already exist
        const hasConnectedMessage = prev.some(msg => 
          msg.sender === 'System' && 
          msg.message.includes('Connected to chat')
        );
        
        if (!hasConnectedMessage) {
          return [...prev, {
            sender: 'System',
            message: 'Connected to chat. Your messages will appear instantly.',
            timestamp: Date.now()
          }];
        }
        return prev;
      });
      
      // Subscribe to reading-specific messages
      sendMessage({
        type: 'subscribe',
        channel: `reading_${reading.id}`
      });
    } else if (status === 'closed' || status === 'error') {
      setChatMessages(prev => {
        // Only add the system message if it doesn't already exist
        const hasDisconnectMessage = prev.some(msg => 
          msg.sender === 'System' && 
          msg.message.includes('Connection lost')
        );
        
        if (!hasDisconnectMessage) {
          return [...prev, {
            sender: 'System',
            message: 'Connection lost. Attempting to reconnect...',
            timestamp: Date.now()
          }];
        }
        return prev;
      });
      
      // Try to reconnect
      reconnect();
    }
  }, [reading, user, status, sendMessage, reconnect]);
  
  // Process messages from WebSocket
  useEffect(() => {
    if (!lastMessage || !reading || !user) return;
    
    try {
      // Handle ping response
      if (lastMessage === 'pong' || lastMessage.type === 'pong') {
        console.log("Received pong response");
        return;
      }

      // Handle reading status updates
      if (lastMessage.type === 'reading_started' && lastMessage.reading?.id === reading.id) {
        queryClient.invalidateQueries({ queryKey: [`/api/readings/${reading.id}`] });
        toast({
          title: 'Reading Started',
          description: 'Your reading session has begun.',
        });
        return;
      }

      if (lastMessage.type === 'reading_completed' && lastMessage.reading?.id === reading.id) {
        queryClient.invalidateQueries({ queryKey: [`/api/readings/${reading.id}`] });
        queryClient.invalidateQueries({ queryKey: ['/api/user/balance'] });
        toast({
          title: 'Reading Completed',
          description: `Your reading session has ended. Total cost: ${formatCost(lastMessage.totalPrice)}`,
        });
        setLocation('/readings');
        return;
      }
      
      // Handle authentication success
      if (lastMessage.type === 'authentication_success') {
        console.log("Successfully authenticated with WebSocket server");
        return;
      }
      
      // Handle subscription success
      if (lastMessage.type === 'subscription_success') {
        console.log(`Successfully subscribed to ${lastMessage.channel}`);
        return;
      }
      
      // Only handle messages for this reading
      if (lastMessage.readingId === reading.id && lastMessage.type === 'chat_message') {
        console.log("Adding chat message to UI:", lastMessage);
        
        // Don't duplicate messages that were already added locally
        const isDuplicate = chatMessages.some(msg => 
          msg.message === lastMessage.message && 
          msg.sender === (lastMessage.senderId === user.id ? 'You' : lastMessage.senderName) &&
          Math.abs(msg.timestamp - lastMessage.timestamp) < 5000 // within 5 seconds
        );
        
        if (!isDuplicate) {
          setChatMessages(prev => [...prev, {
            sender: lastMessage.senderId === user.id ? 'You' : lastMessage.senderName,
            message: lastMessage.message,
            timestamp: lastMessage.timestamp
          }]);
        }
        
        // Start the timer on first message if not already started
        if (!sessionStarted && reading.type === 'chat') {
          setSessionStarted(true);
        }
      }
    } catch (error) {
      console.error("Error processing WebSocket message:", error);
    }
  }, [lastMessage, reading, user, chatMessages, sessionStarted]);
  
  // Auto-start reading if needed
  useEffect(() => {
    if (!reading) return;
    
    // If the reading is in completed status, show a toast and redirect
    if (reading.status === 'completed') {
      toast({
        title: 'Reading Completed',
        description: `This reading session has already ended.`,
        variant: 'destructive',
      });
      setLocation('/readings');
      return;
    }
    
    // If the reading is ready to be started, start it automatically
    if (reading.status === 'payment_completed' && !startReadingMutation.isPending) {
      console.log("Attempting to auto-start reading session:", reading.id);
      startReadingMutation.mutate();
    } else if (reading.status === 'waiting_payment') {
      toast({
        title: 'Payment Required',
        description: 'Please complete the payment to start the reading session.',
        variant: 'destructive',
      });
      // Redirect to payment page or show payment modal
      return;
    }
  }, [reading, startReadingMutation, toast, setLocation]);
  
  // Update total cost whenever elapsed time changes
  useEffect(() => {
    if (reading) {
      const cost = (reading.pricePerMinute * elapsedTime) / 60; // Convert to cents per second
      setTotalCost(cost);
    }
  }, [elapsedTime, reading]);
  
  // Format cost for display
  const formatCost = (cents: number) => {
    return `$${(cents / 100).toFixed(2)}`;
  };
  
  // Handle timer updates from the VideoCallMux component
  const handleTimerUpdate = (seconds: number) => {
    setElapsedTime(seconds);
  };
  
  // Handle ending the reading session
  const handleEndReading = () => {
    endReadingMutation.mutate();
  };
  
  // Handle sending a chat message
  const handleSendMessage = (e: React.FormEvent) => {
    e.preventDefault();
    if (messageInput.trim() && reading && user) {
      // Send via API
      sendMessageMutation.mutate(messageInput.trim());
      
      // Also send directly via WebSocket if connected (for redundancy)
      if (status === 'open') {
        console.log("Sending message directly via WebSocket");
        sendMessage({
          type: 'chat_message',
          readingId: reading.id,
          senderId: user.id,
          senderName: user.fullName || user.username,
          message: messageInput.trim(),
          timestamp: Date.now()
        });
      }
      
      // Add message to the UI immediately
      setChatMessages(prev => [...prev, {
        sender: 'You',
        message: messageInput.trim(),
        timestamp: Date.now()
      }]);
      
      // Clear input field
      setMessageInput('');
    }
  };
  
  // Format timestamp to local time
  const formatTime = (timestamp: number) => {
    return new Date(timestamp).toLocaleTimeString([], { hour: '2-digit', minute: '2-digit' });
  };
  
  // Determine if the current user is the reader
  const isReader = user?.id === reading?.readerId;
  
  if (isLoading || !reading || !user) {
    return (
      <div className="flex items-center justify-center min-h-screen">
        <LoadingSpinner />
      </div>
    );
  }
>>>>>>> 3367cd52
  
  return (
    <div className="container mx-auto py-8 cosmic-bg min-h-screen">
      <Card className="max-w-4xl mx-auto">
        <CardHeader>
          <CardTitle className="flex items-center gap-2">
            <InfoIcon className="h-6 w-6 text-primary" />
            Reading System Removed
          </CardTitle>
        </CardHeader>
        
        <CardContent className="p-6">
<<<<<<< HEAD
          <div className="text-center py-10">
            <h2 className="text-2xl font-semibold mb-4">
              The reading system has been removed
            </h2>
            <p className="text-muted-foreground mb-8">
              The reading feature is no longer available on the platform. 
              We are working on implementing a new and improved system.
            </p>
            <Button onClick={() => setLocation("/")}>
              Return to Home
            </Button>
          </div>
        </CardContent>
=======
          <Tabs defaultValue={reading.type} className="w-full">
            <TabsList className="mb-4">
              {reading.type === 'chat' && <TabsTrigger value="chat"><MessageSquare className="h-4 w-4 mr-2" /> Chat</TabsTrigger>}
              {reading.type === 'video' && <TabsTrigger value="video"><Video className="h-4 w-4 mr-2" /> Video</TabsTrigger>}
              {reading.type === 'voice' && <TabsTrigger value="voice"><Phone className="h-4 w-4 mr-2" /> Voice</TabsTrigger>}
            </TabsList>
            
            {/* Chat UI */}
            {reading.type === 'chat' && (
              <TabsContent value="chat" className="h-[400px] flex flex-col">
                <div className="flex-1 overflow-y-auto mb-4 space-y-3 p-3 border rounded-md">
                  {chatMessages.map((msg, index) => (
                    <div 
                      key={index} 
                      className={`flex flex-col ${msg.sender === 'You' ? 'items-end' : 'items-start'}`}
                    >
                      <div className={`px-3 py-2 rounded-lg ${msg.sender === 'You' ? 'bg-primary text-primary-foreground' : 'bg-secondary'}`}>
                        {msg.message}
                      </div>
                      <span className="text-xs text-muted-foreground mt-1">
                        {msg.sender} • {formatTime(msg.timestamp)}
                      </span>
                    </div>
                  ))}
                  {chatMessages.length === 0 && (
                    <div className="flex items-center justify-center h-full text-muted-foreground">
                      No messages yet. Start your conversation...
                    </div>
                  )}
                </div>
                
                <form onSubmit={handleSendMessage} className="flex gap-2">
                  <input
                    type="text"
                    value={messageInput}
                    onChange={(e) => setMessageInput(e.target.value)}
                    placeholder="Type your message..."
                    className="flex-1 rounded-md border border-input bg-background px-3 py-2 text-sm shadow-sm text-black"
                  />
                  <Button type="submit" disabled={sendMessageMutation.isPending} className="whitespace-nowrap">
                    <MessageCircle className="h-4 w-4 mr-2 sm:inline hidden" />
                    Send
                  </Button>
                </form>
              </TabsContent>
            )}
            
            {/* Video Call UI */}
            {reading.type === 'video' && (
              <TabsContent value="video" className="h-[400px]">
                <VideoCallMux
                  reading={reading}
                  user={user}
                  isReader={isReader}
                  onEndCall={handleEndReading}
                  onTimerUpdate={handleTimerUpdate}
                />
              </TabsContent>
            )}
            
            {/* Voice Call UI */}
            {reading.type === 'voice' && (
              <TabsContent value="voice" className="h-[400px] flex flex-col items-center justify-center">
                <div className="text-center">
                  <Phone className="h-24 w-24 mx-auto text-primary animate-pulse" />
                  <h3 className="mt-4 text-lg font-medium">Voice Call in Progress</h3>
                  <p className="text-muted-foreground mb-6">Your voice call is active</p>
                  
                  <div className="flex flex-col gap-4">
                    {!sessionStarted ? (
                      <Button 
                        onClick={() => {
                          // Start the reading session via API if needed
                          if (reading.status === 'payment_completed' || reading.status === 'waiting_payment') {
                            startReadingMutation.mutate();
                          }
                          // Start the timer locally
                          setSessionStarted(true);
                        }} 
                        className="bg-green-600 hover:bg-green-700"
                        disabled={startReadingMutation.isPending}
                      >
                        {startReadingMutation.isPending ? "Starting..." : "Start Voice Session"}
                      </Button>
                    ) : (
                      <div className="flex items-center justify-center gap-4">
                        <div className="text-2xl font-semibold">
                          {Math.floor(elapsedTime / 60)}:{(elapsedTime % 60).toString().padStart(2, '0')}
                        </div>
                        
                        <div className="text-lg font-medium">
                          {formatCost(totalCost)}
                        </div>
                      </div>
                    )}
                    
                    <div className="flex gap-4 mt-2">
                      <Button 
                        variant="outline" 
                        size="icon"
                        className="w-12 h-12 rounded-full"
                      >
                        <Mic className="h-5 w-5" />
                      </Button>
                      
                      <Button 
                        variant="destructive" 
                        size="icon"
                        className="w-12 h-12 rounded-full"
                        onClick={handleEndReading}
                      >
                        <Phone className="h-5 w-5 rotate-135" />
                      </Button>
                    </div>
                  </div>
                </div>
              </TabsContent>
            )}
          </Tabs>
        </CardContent>
        
        <CardFooter className="flex flex-col sm:flex-row gap-3 sm:justify-between">
          <div className="text-sm text-muted-foreground">
            {reading.pricePerMinute ? `Rate: ${formatCost(reading.pricePerMinute)}/min` : 'Rate not set'}
          </div>
          <div className="flex gap-2">
            {(reading.status === 'payment_completed' || reading.status === 'waiting_payment') && (
              <Button 
                variant="default" 
                onClick={() => startReadingMutation.mutate()} 
                disabled={startReadingMutation.isPending}
                className="w-full sm:w-auto"
              >
                {startReadingMutation.isPending ? "Starting..." : "Start Reading"}
              </Button>
            )}
            <Button 
              variant="destructive" 
              onClick={handleEndReading} 
              disabled={endReadingMutation.isPending}
              className="w-full sm:w-auto"
            >
              End Reading Session
            </Button>
          </div>
        </CardFooter>
>>>>>>> 3367cd52
      </Card>
    </div>
  );
}<|MERGE_RESOLUTION|>--- conflicted
+++ resolved
@@ -11,8 +11,7 @@
 export default function ReadingSessionPage() {
   const [_, setLocation] = useLocation();
   const { toast } = useToast();
-  
-<<<<<<< HEAD
+
   useEffect(() => {
     toast({
       title: "Reading System Removed",
@@ -20,343 +19,7 @@
       variant: "destructive",
     });
   }, []);
-=======
-  // Use the WebSocket context instead of creating a direct connection
-  const { status, sendMessage, lastMessage, reconnect } = useWebSocketContext();
 
-  // Get reading session data
-  const { data: reading, isLoading } = useQuery<Reading>({
-    queryKey: [`/api/readings/${params?.id}`],
-    enabled: !!params?.id && !!user,
-    refetchInterval: 5000, // Refresh every 5 seconds to update status
-  });
-  
-  // Get user balance
-  const { data: userBalance } = useQuery({
-    queryKey: ['/api/user/balance'],
-    enabled: !!user,
-  });
-  
-  // Start reading session mutation
-  const startReadingMutation = useMutation({
-    mutationFn: async () => {
-      return await apiRequest('POST', `/api/readings/${params?.id}/start`);
-    },
-    onSuccess: () => {
-      queryClient.invalidateQueries({ queryKey: [`/api/readings/${params?.id}`] });
-      toast({
-        title: 'Reading Started',
-        description: 'Your reading session has successfully started.',
-      });
-    },
-    onError: (error: any) => {
-      toast({
-        title: 'Error Starting Reading',
-        description: error.message || 'Failed to start the reading session. Please try again.',
-        variant: 'destructive',
-      });
-    }
-  });
-
-  // End the reading session mutation
-  const endReadingMutation = useMutation({
-    mutationFn: async () => {
-      // Calculate the total cost based on elapsed time
-      const finalCost = Math.ceil((reading!.pricePerMinute * elapsedTime) / 60);
-      
-      await apiRequest('POST', `/api/readings/${params?.id}/end`, {
-        duration: Math.ceil(elapsedTime / 60), // Convert to minutes and round up
-        totalPrice: finalCost  
-      });
-    },
-    onSuccess: () => {
-      queryClient.invalidateQueries({ queryKey: [`/api/readings/${params?.id}`] });
-      queryClient.invalidateQueries({ queryKey: ['/api/user/balance'] });
-      toast({
-        title: 'Reading Ended',
-        description: 'Your reading session has been completed and payment processed from your account balance.',
-      });
-      setLocation('/readings');
-    },
-    onError: (error: any) => {
-      toast({
-        title: 'Error',
-        description: `Failed to end reading: ${error.message}`,
-        variant: 'destructive',
-      });
-    }
-  });
-  
-  // Send chat message mutation
-  const sendMessageMutation = useMutation({
-    mutationFn: async (message: string) => {
-      await apiRequest('POST', `/api/readings/${params?.id}/message`, {
-        message
-      });
-    },
-    onSuccess: () => {
-      // We'll handle message display via WebSocket, so no need to update state here
-      setMessageInput('');
-    },
-    onError: (error: any) => {
-      toast({
-        title: 'Error',
-        description: `Failed to send message: ${error.message}`,
-        variant: 'destructive',
-      });
-    }
-  });
-  
-  // Start the timer for chat and voice sessions
-  useEffect(() => {
-    if (!reading || !user || reading.type === 'video') return;
-    
-    // Only start the timer if the session is in progress and hasn't already started
-    if (reading.status === 'in_progress' && !sessionStarted) {
-      // Start the timer for chat and voice sessions
-      setSessionStarted(true);
-      
-      timerRef.current = setInterval(() => {
-        setElapsedTime(prev => {
-          const newSeconds = prev + 1;
-          return newSeconds;
-        });
-      }, 1000);
-    }
-    
-    return () => {
-      if (timerRef.current) {
-        clearInterval(timerRef.current);
-      }
-    };
-  }, [reading, user, sessionStarted]);
-  
-  // Listen for WebSocket messages for the chat
-  useEffect(() => {
-    if (!reading || !user) return;
-    
-    // Add a message based on connection status
-    if (status === 'open') {
-      setChatMessages(prev => {
-        // Only add the system message if it doesn't already exist
-        const hasConnectedMessage = prev.some(msg => 
-          msg.sender === 'System' && 
-          msg.message.includes('Connected to chat')
-        );
-        
-        if (!hasConnectedMessage) {
-          return [...prev, {
-            sender: 'System',
-            message: 'Connected to chat. Your messages will appear instantly.',
-            timestamp: Date.now()
-          }];
-        }
-        return prev;
-      });
-      
-      // Subscribe to reading-specific messages
-      sendMessage({
-        type: 'subscribe',
-        channel: `reading_${reading.id}`
-      });
-    } else if (status === 'closed' || status === 'error') {
-      setChatMessages(prev => {
-        // Only add the system message if it doesn't already exist
-        const hasDisconnectMessage = prev.some(msg => 
-          msg.sender === 'System' && 
-          msg.message.includes('Connection lost')
-        );
-        
-        if (!hasDisconnectMessage) {
-          return [...prev, {
-            sender: 'System',
-            message: 'Connection lost. Attempting to reconnect...',
-            timestamp: Date.now()
-          }];
-        }
-        return prev;
-      });
-      
-      // Try to reconnect
-      reconnect();
-    }
-  }, [reading, user, status, sendMessage, reconnect]);
-  
-  // Process messages from WebSocket
-  useEffect(() => {
-    if (!lastMessage || !reading || !user) return;
-    
-    try {
-      // Handle ping response
-      if (lastMessage === 'pong' || lastMessage.type === 'pong') {
-        console.log("Received pong response");
-        return;
-      }
-
-      // Handle reading status updates
-      if (lastMessage.type === 'reading_started' && lastMessage.reading?.id === reading.id) {
-        queryClient.invalidateQueries({ queryKey: [`/api/readings/${reading.id}`] });
-        toast({
-          title: 'Reading Started',
-          description: 'Your reading session has begun.',
-        });
-        return;
-      }
-
-      if (lastMessage.type === 'reading_completed' && lastMessage.reading?.id === reading.id) {
-        queryClient.invalidateQueries({ queryKey: [`/api/readings/${reading.id}`] });
-        queryClient.invalidateQueries({ queryKey: ['/api/user/balance'] });
-        toast({
-          title: 'Reading Completed',
-          description: `Your reading session has ended. Total cost: ${formatCost(lastMessage.totalPrice)}`,
-        });
-        setLocation('/readings');
-        return;
-      }
-      
-      // Handle authentication success
-      if (lastMessage.type === 'authentication_success') {
-        console.log("Successfully authenticated with WebSocket server");
-        return;
-      }
-      
-      // Handle subscription success
-      if (lastMessage.type === 'subscription_success') {
-        console.log(`Successfully subscribed to ${lastMessage.channel}`);
-        return;
-      }
-      
-      // Only handle messages for this reading
-      if (lastMessage.readingId === reading.id && lastMessage.type === 'chat_message') {
-        console.log("Adding chat message to UI:", lastMessage);
-        
-        // Don't duplicate messages that were already added locally
-        const isDuplicate = chatMessages.some(msg => 
-          msg.message === lastMessage.message && 
-          msg.sender === (lastMessage.senderId === user.id ? 'You' : lastMessage.senderName) &&
-          Math.abs(msg.timestamp - lastMessage.timestamp) < 5000 // within 5 seconds
-        );
-        
-        if (!isDuplicate) {
-          setChatMessages(prev => [...prev, {
-            sender: lastMessage.senderId === user.id ? 'You' : lastMessage.senderName,
-            message: lastMessage.message,
-            timestamp: lastMessage.timestamp
-          }]);
-        }
-        
-        // Start the timer on first message if not already started
-        if (!sessionStarted && reading.type === 'chat') {
-          setSessionStarted(true);
-        }
-      }
-    } catch (error) {
-      console.error("Error processing WebSocket message:", error);
-    }
-  }, [lastMessage, reading, user, chatMessages, sessionStarted]);
-  
-  // Auto-start reading if needed
-  useEffect(() => {
-    if (!reading) return;
-    
-    // If the reading is in completed status, show a toast and redirect
-    if (reading.status === 'completed') {
-      toast({
-        title: 'Reading Completed',
-        description: `This reading session has already ended.`,
-        variant: 'destructive',
-      });
-      setLocation('/readings');
-      return;
-    }
-    
-    // If the reading is ready to be started, start it automatically
-    if (reading.status === 'payment_completed' && !startReadingMutation.isPending) {
-      console.log("Attempting to auto-start reading session:", reading.id);
-      startReadingMutation.mutate();
-    } else if (reading.status === 'waiting_payment') {
-      toast({
-        title: 'Payment Required',
-        description: 'Please complete the payment to start the reading session.',
-        variant: 'destructive',
-      });
-      // Redirect to payment page or show payment modal
-      return;
-    }
-  }, [reading, startReadingMutation, toast, setLocation]);
-  
-  // Update total cost whenever elapsed time changes
-  useEffect(() => {
-    if (reading) {
-      const cost = (reading.pricePerMinute * elapsedTime) / 60; // Convert to cents per second
-      setTotalCost(cost);
-    }
-  }, [elapsedTime, reading]);
-  
-  // Format cost for display
-  const formatCost = (cents: number) => {
-    return `$${(cents / 100).toFixed(2)}`;
-  };
-  
-  // Handle timer updates from the VideoCallMux component
-  const handleTimerUpdate = (seconds: number) => {
-    setElapsedTime(seconds);
-  };
-  
-  // Handle ending the reading session
-  const handleEndReading = () => {
-    endReadingMutation.mutate();
-  };
-  
-  // Handle sending a chat message
-  const handleSendMessage = (e: React.FormEvent) => {
-    e.preventDefault();
-    if (messageInput.trim() && reading && user) {
-      // Send via API
-      sendMessageMutation.mutate(messageInput.trim());
-      
-      // Also send directly via WebSocket if connected (for redundancy)
-      if (status === 'open') {
-        console.log("Sending message directly via WebSocket");
-        sendMessage({
-          type: 'chat_message',
-          readingId: reading.id,
-          senderId: user.id,
-          senderName: user.fullName || user.username,
-          message: messageInput.trim(),
-          timestamp: Date.now()
-        });
-      }
-      
-      // Add message to the UI immediately
-      setChatMessages(prev => [...prev, {
-        sender: 'You',
-        message: messageInput.trim(),
-        timestamp: Date.now()
-      }]);
-      
-      // Clear input field
-      setMessageInput('');
-    }
-  };
-  
-  // Format timestamp to local time
-  const formatTime = (timestamp: number) => {
-    return new Date(timestamp).toLocaleTimeString([], { hour: '2-digit', minute: '2-digit' });
-  };
-  
-  // Determine if the current user is the reader
-  const isReader = user?.id === reading?.readerId;
-  
-  if (isLoading || !reading || !user) {
-    return (
-      <div className="flex items-center justify-center min-h-screen">
-        <LoadingSpinner />
-      </div>
-    );
-  }
->>>>>>> 3367cd52
-  
   return (
     <div className="container mx-auto py-8 cosmic-bg min-h-screen">
       <Card className="max-w-4xl mx-auto">
@@ -366,9 +29,8 @@
             Reading System Removed
           </CardTitle>
         </CardHeader>
-        
+
         <CardContent className="p-6">
-<<<<<<< HEAD
           <div className="text-center py-10">
             <h2 className="text-2xl font-semibold mb-4">
               The reading system has been removed
@@ -382,154 +44,6 @@
             </Button>
           </div>
         </CardContent>
-=======
-          <Tabs defaultValue={reading.type} className="w-full">
-            <TabsList className="mb-4">
-              {reading.type === 'chat' && <TabsTrigger value="chat"><MessageSquare className="h-4 w-4 mr-2" /> Chat</TabsTrigger>}
-              {reading.type === 'video' && <TabsTrigger value="video"><Video className="h-4 w-4 mr-2" /> Video</TabsTrigger>}
-              {reading.type === 'voice' && <TabsTrigger value="voice"><Phone className="h-4 w-4 mr-2" /> Voice</TabsTrigger>}
-            </TabsList>
-            
-            {/* Chat UI */}
-            {reading.type === 'chat' && (
-              <TabsContent value="chat" className="h-[400px] flex flex-col">
-                <div className="flex-1 overflow-y-auto mb-4 space-y-3 p-3 border rounded-md">
-                  {chatMessages.map((msg, index) => (
-                    <div 
-                      key={index} 
-                      className={`flex flex-col ${msg.sender === 'You' ? 'items-end' : 'items-start'}`}
-                    >
-                      <div className={`px-3 py-2 rounded-lg ${msg.sender === 'You' ? 'bg-primary text-primary-foreground' : 'bg-secondary'}`}>
-                        {msg.message}
-                      </div>
-                      <span className="text-xs text-muted-foreground mt-1">
-                        {msg.sender} • {formatTime(msg.timestamp)}
-                      </span>
-                    </div>
-                  ))}
-                  {chatMessages.length === 0 && (
-                    <div className="flex items-center justify-center h-full text-muted-foreground">
-                      No messages yet. Start your conversation...
-                    </div>
-                  )}
-                </div>
-                
-                <form onSubmit={handleSendMessage} className="flex gap-2">
-                  <input
-                    type="text"
-                    value={messageInput}
-                    onChange={(e) => setMessageInput(e.target.value)}
-                    placeholder="Type your message..."
-                    className="flex-1 rounded-md border border-input bg-background px-3 py-2 text-sm shadow-sm text-black"
-                  />
-                  <Button type="submit" disabled={sendMessageMutation.isPending} className="whitespace-nowrap">
-                    <MessageCircle className="h-4 w-4 mr-2 sm:inline hidden" />
-                    Send
-                  </Button>
-                </form>
-              </TabsContent>
-            )}
-            
-            {/* Video Call UI */}
-            {reading.type === 'video' && (
-              <TabsContent value="video" className="h-[400px]">
-                <VideoCallMux
-                  reading={reading}
-                  user={user}
-                  isReader={isReader}
-                  onEndCall={handleEndReading}
-                  onTimerUpdate={handleTimerUpdate}
-                />
-              </TabsContent>
-            )}
-            
-            {/* Voice Call UI */}
-            {reading.type === 'voice' && (
-              <TabsContent value="voice" className="h-[400px] flex flex-col items-center justify-center">
-                <div className="text-center">
-                  <Phone className="h-24 w-24 mx-auto text-primary animate-pulse" />
-                  <h3 className="mt-4 text-lg font-medium">Voice Call in Progress</h3>
-                  <p className="text-muted-foreground mb-6">Your voice call is active</p>
-                  
-                  <div className="flex flex-col gap-4">
-                    {!sessionStarted ? (
-                      <Button 
-                        onClick={() => {
-                          // Start the reading session via API if needed
-                          if (reading.status === 'payment_completed' || reading.status === 'waiting_payment') {
-                            startReadingMutation.mutate();
-                          }
-                          // Start the timer locally
-                          setSessionStarted(true);
-                        }} 
-                        className="bg-green-600 hover:bg-green-700"
-                        disabled={startReadingMutation.isPending}
-                      >
-                        {startReadingMutation.isPending ? "Starting..." : "Start Voice Session"}
-                      </Button>
-                    ) : (
-                      <div className="flex items-center justify-center gap-4">
-                        <div className="text-2xl font-semibold">
-                          {Math.floor(elapsedTime / 60)}:{(elapsedTime % 60).toString().padStart(2, '0')}
-                        </div>
-                        
-                        <div className="text-lg font-medium">
-                          {formatCost(totalCost)}
-                        </div>
-                      </div>
-                    )}
-                    
-                    <div className="flex gap-4 mt-2">
-                      <Button 
-                        variant="outline" 
-                        size="icon"
-                        className="w-12 h-12 rounded-full"
-                      >
-                        <Mic className="h-5 w-5" />
-                      </Button>
-                      
-                      <Button 
-                        variant="destructive" 
-                        size="icon"
-                        className="w-12 h-12 rounded-full"
-                        onClick={handleEndReading}
-                      >
-                        <Phone className="h-5 w-5 rotate-135" />
-                      </Button>
-                    </div>
-                  </div>
-                </div>
-              </TabsContent>
-            )}
-          </Tabs>
-        </CardContent>
-        
-        <CardFooter className="flex flex-col sm:flex-row gap-3 sm:justify-between">
-          <div className="text-sm text-muted-foreground">
-            {reading.pricePerMinute ? `Rate: ${formatCost(reading.pricePerMinute)}/min` : 'Rate not set'}
-          </div>
-          <div className="flex gap-2">
-            {(reading.status === 'payment_completed' || reading.status === 'waiting_payment') && (
-              <Button 
-                variant="default" 
-                onClick={() => startReadingMutation.mutate()} 
-                disabled={startReadingMutation.isPending}
-                className="w-full sm:w-auto"
-              >
-                {startReadingMutation.isPending ? "Starting..." : "Start Reading"}
-              </Button>
-            )}
-            <Button 
-              variant="destructive" 
-              onClick={handleEndReading} 
-              disabled={endReadingMutation.isPending}
-              className="w-full sm:w-auto"
-            >
-              End Reading Session
-            </Button>
-          </div>
-        </CardFooter>
->>>>>>> 3367cd52
       </Card>
     </div>
   );
