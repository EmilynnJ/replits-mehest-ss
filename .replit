--- conflicted
+++ resolved
@@ -1,7 +1,3 @@
-<<<<<<< HEAD
-modules = ["nodejs-20", "bash", "web", "postgresql-16"]
-=======
->>>>>>> 3367cd52
 run = "npm run dev"
 hidden = [".config", "package-lock.json"]
 compile = "npm run build"
